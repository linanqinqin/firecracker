# Changelog

<<<<<<< HEAD
## [Unreleased]

### Changed

- Dropped the JSON-formatted `context` command-line parameter from Firecracker
  in favor of individual classic command-line parameters.
- When running with `jailer` the location of the API socket has changed to
  `<jail-root-path>/api.socket` (API socket was moved _inside_ the jail).
=======
## [0.15.2]

### Fixed

- Corrected the conditional compilation of the seccomp rule for `madvise`.

## [0.15.1]
>>>>>>> 1d2eddcb

### Fixed

- A `madvise` call issued by the `musl` allocator was added to the seccomp
  whitelist to prevent Firecracker from terminating abruptly when allocating
  memory in certain conditions.

<<<<<<< HEAD
### Removed

- Removed the `seccomp.bad_syscalls` metric.

=======
>>>>>>> 1d2eddcb
## [0.15.0]

### Added
- New API action: SendCtrlAltDel, used to initiate a graceful shutdown,
  if the guest has driver support for i8042 and AT Keyboard. See
  [the docs](docs/api_requests/actions.md#sendctrlaltdel) for details.
- New metric counting the number of egress packets with a spoofed MAC:
  `net.tx_spoofed_mac_count`.
- New API call: `PATCH /network-interfaces/`, used to update the rate limiters
  on a network interface, after the start of a microVM.
- New `devtool` command: `prepare_release`. This updates the Firecracker
  version, crate dependencies and credits in preparation for a new release.
- New `devtool` command: `tag`. This creates a new git tag for the specified
  release number, based on the changelog contents.

### Changed

- Added missing `vmm_version` field to the InstanceInfo API swagger
  definition, and marked several other mandatory fields as such.
- New default command line for guest kernel:
  `reboot=k panic=1 pci=off nomodules 8250.nr_uarts=0
  i8042.noaux i8042.nomux i8042.nopnp i8042.dumbkbd`.

### Fixed
- virtio-blk: VIRTIO_BLK_T_FLUSH now working as expected.
- Vsock devices can be attached when starting Firecracker using the jailer.
- Vsock devices work properly when seccomp filtering is enabled.

## [0.14.0]

### Added

- Documentation for development environment setup on AWS in
  `dev-machine-setup.md`.
- Documentation for microVM networking setup in `docs/network-setup.md`.
- Limit the maximum supported vCPUs to 32.

### Changed

- Log the app version when the `Logger` is initialized.
- Pretty print panic information.
- Firecracker terminates with exit code 148 when a non-whitelisted syscall
  is intercepted.

### Fixed

- Fixed build with the `vsock` feature.

## [0.13.0]

### Added

- Documentation for Logger API Requests in `docs/api_requests/logger.md`.
- Documentation for Actions API Requests in `docs/api_requests/actions.md`.
- Documentation for MMDS in `docs/mmds.md`.
- Flush metrics on request via a PUT `/actions` with the `action_type`
  field set to `FlushMetrics`.

### Changed

- Updated the swagger definition of the `Logger` to specify the required fields
  and provide default values for optional fields.
- Default `seccomp-level` is `2` (was previously 0).
- API Resource IDs can only contain alphanumeric characters and underscores.

### Fixed

- Seccomp filters are now applied to all Firecracker threads.
- Enforce minimum length of 1 character for the jailer ID.
- Exit with error code when starting the jailer process fails.

### Removed

- Removed `InstanceHalt` from the list of possible actions.

## [0.12.0]

### Added

- The `/logger` API has a new field called `options`. This is an array of
  strings that specify additional logging configurations. The only supported
  value is `LogDirtyPages`.
- When the `LogDirtyPages` option is configured via `PUT /logger`, a new metric
  called `memory.dirty_pages` is computed as the number of pages dirtied by the
  guest since the last time the metric was flushed.
- Log messages on both graceful and forceful termination.
- Availability of the list of dependencies for each commit inside the code base.
- Documentation on vsock experimental feature and host setup recommendations.

### Changed

- `PUT` requests on `/mmds` always return 204 on success.
- `PUT` operations on `/network-interfaces` API resources no longer accept
  the previously required `state` parameter.
- The jailer starts with `--seccomp-level=2` (was previously 0) by default.
- Log messages use `anonymous-instance` as instance id if none is specified.

### Fixed

- Fixed crash upon instance start on hosts without 1GB huge page support.
- Fixed "fault_message" inconsistency between Open API specification and code
  base.
- Ensure MMDS compatibility with C5's IMDS implementation.
- Corrected the swagger specification to ensure `OpenAPI 2.0` compatibility.

## [0.11.0]

### Added

- Apache-2.0 license
- Docs:
  - [charter](CHARTER.md)
  - [contribution guildelines](CONTRIBUTE.md)
  - [design](docs/design.md)
  - [getting started guide](docs/getting-started.md)
  - [security policy](SECURITY-POLICY.md)
  - [specifications](SPECIFICATION.md)
- **Experimental** vhost-based vsock implementation.

### Changed

- Improved MMDS network stack performance.
- If the logging system is not yet initialized (via `PUT /logger`), log events
  are now sent to stdout/stderr.
- Moved the `instance_info_fails` metric under `get_api_requests`
- Improved [readme](README.md) and added links to more detailed information,
  now featured in subject-specific docs.

### Fixed

- Fixed bug in the MMDS network stack, that caused some RST packets to be sent
  without a destination.
- Fixed bug in `PATCH /drives`, whereby the ID in the path was not checked
  against the ID in the body.

## [0.10.1]

### Fixed

- The Swagger definition was corrected.

## [0.10.0]

### Added

- Each Firecracker process has an associated microVM Metadata Store (MMDS). Its
  contents can be configured using the `/mmds` API resource.

### Changed

- The boot source is specified only with the `kernel_image_path` and
  the optional parameter `boot_args`. All other fields are removed.
- The `path_on_host` property in the drive specification is now marked as
  *mandatory*.
- PATCH drive only allows patching/changing the `path_on_host` property.
- All PUT and PATCH requests return the status code 204.
- CPUID brand string (aka model name) now includes the host CPU frequency.
- API requests which add guest network interfaces have an additional parameter,
  `allow_mmds_requests` which defaults to `false`.
- Stopping the guest (e.g. using the `reboot` command) also terminates the
  Firecracker process. When the Firecracker process ends for any reason,
  (other than `kill -9`), metrics are flushed at the very end.
- On startup `jailer` closes all inherited file descriptors based on
  `sysconf(_SC_OPEN_MAX)` except input, output and error.
- The microVM ID prefixes each Firecracker log line. This ID also appears
  in the process `cmdline` so it's now possible to `ps | grep <ID>` for it.

## [0.9.0]

### Added

- Seccomp filtering is configured via the `--seccomp-level` jailer parameter.
- Firecracker logs the starting addresses of host memory areas provided as
  guest memory slots to KVM.
- The metric `panic_count` gets incremented to signal that a panic has
  occurred.
- Firecracker logs a backtrace when it crashes following a panic.
- Added basic instrumentation support for measuring boot time.

### Changed

- `StartInstance` is a synchronous API request (it used to be an asynchronous
  request).

### Fixed

- Ensure that fault messages sent by the API have valid JSON bodies.
- Use HTTP response code 500 for internal Firecracker errors, and 400 for user
  errors on InstanceStart.
- Serialize the machine configuration fields to the correct data types (as
  specified in the Swagger definition).
- NUMA node assignment is properly enforced by the jailer.
- The `is_root_device` and `is_read_only` properties are now marked as required
  in the Swagger definition of `Drive` object properties.

### Removed

- `GET` requests on the `/actions` API resource are no longer supported.
- The metrics associated with asynchronous actions have been removed.
- Remove the `action_id` parameter for `InstanceStart`, both from the URI and
  the JSON request body.

## [0.8.0]

### Added

- The jailer can now be configured to enter a preexisting network namespace,
  and to run as a daemon.
- Enabled PATCH operations on `/drives` resources.

## Changed

- The microVM `id` supplied to the jailer may now contain alphanumeric
  characters and hyphens, up to a maximum length of 64 characters.
- Replaced the `permissions` property of `/drives` resources with a boolean.
- Removed the `state` property of `/drives` resources.

## [0.7.0]

### Added

- Rate limiting functionality allows specifying an initial one time
  burst size.
- Firecracker can now boot from an arbitrary boot partition by specifying
  its unique id in the driver's API call.
- Block device rescan is triggered via a PUT `/actions` with the drive ID in
  the action body's `payload` field and the `action_type` field set to
  `BlockDeviceRescan`.

### Changed

- Removed `noapic` from the default guest kernel command line.
- The `action_id` parameter is no longer required for synchronous PUT requests
  to `/actions`.
- PUT requests are no longer allowed on `/drives` resources after the guest
  has booted.

### Fixed

- Fixed guest instance kernel loader to accelerate vCPUs launch and
  consequently guest kernel boot.
- Fixed network emulation to improve IO performance.

## [0.6.0]

### Added

- Firecracker uses two different named pipes to record human readable logs and
  metrics, respectively.

### Changed

- Seccomp filtering can be enabled via setting the `USE_SECCOMP` environment
  variable.
- It is possible to supply only a partial specification when attaching a rate
  limiter (i.e. just the bandwidth or ops parameter).
- Errors related to guest network interfaces are now more detailed.

### Fixed

- Fixed a bug that was causing Firecracker to panic whenever a `PUT` request
  was sent on an existing network interface.
- The `id` parameter of the `jailer` is required to be an RFC 4122-compliant
  UUID.
- Fixed an issue which caused the network RX rate limiter to be more
  restrictive than intended.
- API requests which contain unknown fields will generate an error.
- Fixed an issue related to high CPU utilization caused by improper `KVM PIT`
  configuration.
- It is now possible to create more than one network tun/tap interface inside a
  jailed Firecracker.

## [0.5.0]

### Added

- Added metrics for API requests, VCPU and device actions for the serial
  console (`UART`), keyboard (`i8042`), block and network devices. Metrics are
  logged every 60 seconds.
- A CPU features template for C3 is available, in addition to the one for T2.
- Seccomp filters restrict Firecracker from calling any other system calls than
  the minimum set it needs to function properly. The filters are enabled by
  setting the `USE_SECCOMP` environment variable to 1 before running
  Firecracker.
- Firecracker can be started by a new binary called `jailer`. The jailer takes
  as command line arguments a unique ID, the path to the Firecracker binary,
  the NUMA node that Firecracker will be assigned to and a `uid` and `gid` for
  Firecracker to run under. It sets up a `chroot` environment and a `cgroup`,
  and calls exec to morph into Firecracker.

### Changed

- In case of failure, the metrics and the panic location are logged before
  aborting.
- Metric values are reset with every flush.
- `CPUTemplate` is now called `CpuTemplate` in order to work seamlessly with
  the swagger code generator for Go.
- `firecracker-beta.yaml` is now called `firecracker.yaml`.

### Fixed

- Handling was added for several untreated KVM exit scenarios, which could have
  led to panic.
- Fixed a bug that caused Firecracker to crash when attempting to disable the
  `IA32_DEBUG_INTERFACE MSR` flag in the T2 CPU features.

### Removed

- Removed a leftover file generated by the logger unit tests.
- Removed `firecracker-v1.0.yaml`.

## [0.4.0]

### Added

- The CPU Template can be set with an API call on `PUT /machine-config`. The
  only available template is T2.
- Hyperthreading can be enabled/disabled with an API call on
  `PUT /machine-config`. By default, hyperthreading is disabled.
- Added boot time performance test (`tests/performance/test_boottime.py`).
- Added Rate Limiter for VirtIO/net and VirtIO/net devices. The Rate Limiter
  uses two token buckets to limit rate on bytes/s and ops/s. The rate limiter
  can be (optionally) configured per drive with a `PUT` on `/drives/{drive_id}`
  and per network interface with a `PUT` on `/network-interface/{iface_id}`.
- Implemented pre-boot PUT updates for `/boot-source`, `/drives`,
  `/network-interfaces` and `/vsock`.
- Added integration tests for `PUT` updates.

### Changed

- Moved the API definition (`swagger/firecracker-beta.yaml`) to the
  `api_server` crate.
- Removed `"console=ttyS0"` and added `"8250.nr_uarts=0"` to the default kernel
  command line to decrease the boot time.
- Changed the CPU topology to have all logical CPUs on a single socket.
- Removed the upper bound on CPU count as with musl there is no good way to get
  the total number of logical processors on a host.
- Build time tests now print the full output of commands.
- Disabled the Performance Monitor Unit and the Turbo Boost.
- Check the expected KVM capabilities before starting the VM.
- Logs now have timestamps.

### Fixed

- `testrun.sh` can run on platforms with more than one package manager by
  setting the package manager via a command line parameter (`-p`).
- Allow correct set up of multiple network-interfaces with auto-generated MAC.
- Fixed sporadic bug in VirtIO which was causing lost packages.
- Don't allow `PUT` requests with empty body on `/machine-config`.
- Deny `PUT` operations after the microvm boots (exception: the temporarily fix
  for live resize of block devices).

### Removed

- Removed examples crate. This used to have a Python example of starting
  Firecracker. This is replaced by `test_api.py` integration tests.
- Removed helper scripts for getting coverage and coding style errors. These
  were replaced by `test_coverage.py` and `test_style.py` test integration
  tests.
- Removed `--vmm-no-api` command line option. Firecracker can only be started
  via the API.

## [0.3.0]

### Added

- Users can interrogate the Machine Configuration (i.e. vcpu count and memory
  size) using a `GET` request on `/machine-config`.
- The logging system can be configured through the API using a `PUT` on
  `/logger`.
- Block devices support live resize by calling `PUT` with the same parameters
  as when the block was created.
- Release builds have Link Time Optimization (LTO) enabled.
- Firecracker is built with `musl`, resulting in a statically linked binary.
- More in-tree integration tests were added as part of the continuous
  integration system.

### Changed

- The vcpu count is enforced to `1` or an even number.
- The Swagger definition of rate limiters was updated.
- Syslog-enabled logs were replaced with a host-file backed mechanism.

### Fixed

- The host topology of the CPU and the caches is not leaked into the microvm
  anymore.
- Boot time was improved by advertising the availability of the TSC deadline
  timer.
- Fixed an issue which prevented Firecracker from working on 4.14 (or newer)
  host kernels.
- Specifying the MAC address for an interface through the API is optional.

### Removed

- Removed support for attaching vsock devices.
- Removed support for building Firecracker with glibc.

## [0.2.0]

### Added

- Users can now interrogate Instance Information (currently just instance
  state) through the API.

### Changed

- Renamed `api/swagger/all.yaml` to `api/swagger/firecracker-v1.0.yaml` which
  specifies targeted API support for Firecracker v1.0.
- Renamed `api/swagger/firecracker-v0.1.yaml` to
  `api/swagger/firecracker-beta.yaml` which specifies the currently supported
  API.
- Users can now enforce that an emulated block device is read-only via the API.
  To specify whether a block device is read-only or read-write, an extra
  "permissions" field was added to the Drive definition in the API. The root
  filesystem is automatically mounted in the guest OS as `ro`/`rw` according to
  the specified "permissions". It's the responsibility of the user to mount any
  other read-only block device as such within the guest OS.
- Users can now stop the guest VM using the API. Actions of type `InstanceHalt`
  are now supported via the API.

### Fixed

- Added support for `getDeviceID()` in `virtIO-block`. Without this, the guest
  Linux kernel would complain at boot time that the operation is unsupported.
- `stdin` control is returned to the Firecracker process when guest VM is
  inactive. Raw mode `stdin` is forwarded to the guest OS when guest VM is
  running.

### Removed

- Removed `api/swagger/actions.yaml`.
- Removed `api/swagger/devices.yaml`.
- Removed `api/swagger/firecracker-mvp.yaml`.
- Removed `api/swagger/limiters.yaml`.

## [0.1.1]

### Changed

- Users can now specify the MAC address of a guest network interface via the
  `PUT` network interface API request. Previously, the guest MAC address
  parameter was ignored.

### Fixed

- Fixed a guest memory allocation issue, which previously led to a potentially
  significant memory chunk being wasted.
- Fixed an issue which caused compilation problems, due to a compatibility
  breaking transitive dependency in the tokio suite of crates.

## [0.1.0]

### Added

- One-process virtual machine manager (one Firecracker per microVM).
- RESTful API running on a unix socket. The API supported by v0.1 can be found
  at `api/swagger/firecracker-v0.1.yaml`.
- Emulated keyboard (`i8042`) and serial console (`UART`). The microVM serial
  console input and output are connected to those of the Firecracker process
  (this allows direct console access to the guest OS).
- The capability of mapping an existing host tun-tap device as a VirtIO/net
  device into the microVM.
- The capability of mapping an existing host file as a GirtIO/block device into
  the microVM.
- The capability of creating a VirtIO/vsock between the host and the microVM.
- Default demand fault paging & CPU oversubscription.<|MERGE_RESOLUTION|>--- conflicted
+++ resolved
@@ -1,7 +1,13 @@
 # Changelog
 
-<<<<<<< HEAD
 ## [Unreleased]
+
+### Added
+
+- New `devtool` command: `prepare_release`. This updates the Firecracker
+  version, crate dependencies and credits in preparation for a new release.
+- New `devtool` command: `tag`. This creates a new git tag for the specified
+  release number, based on the changelog contents.
 
 ### Changed
 
@@ -9,7 +15,11 @@
   in favor of individual classic command-line parameters.
 - When running with `jailer` the location of the API socket has changed to
   `<jail-root-path>/api.socket` (API socket was moved _inside_ the jail).
-=======
+
+### Removed
+
+- Removed the `seccomp.bad_syscalls` metric.
+
 ## [0.15.2]
 
 ### Fixed
@@ -17,7 +27,6 @@
 - Corrected the conditional compilation of the seccomp rule for `madvise`.
 
 ## [0.15.1]
->>>>>>> 1d2eddcb
 
 ### Fixed
 
@@ -25,13 +34,6 @@
   whitelist to prevent Firecracker from terminating abruptly when allocating
   memory in certain conditions.
 
-<<<<<<< HEAD
-### Removed
-
-- Removed the `seccomp.bad_syscalls` metric.
-
-=======
->>>>>>> 1d2eddcb
 ## [0.15.0]
 
 ### Added
@@ -42,10 +44,6 @@
   `net.tx_spoofed_mac_count`.
 - New API call: `PATCH /network-interfaces/`, used to update the rate limiters
   on a network interface, after the start of a microVM.
-- New `devtool` command: `prepare_release`. This updates the Firecracker
-  version, crate dependencies and credits in preparation for a new release.
-- New `devtool` command: `tag`. This creates a new git tag for the specified
-  release number, based on the changelog contents.
 
 ### Changed
 
